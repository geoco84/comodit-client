--- conflicted
+++ resolved
@@ -18,11 +18,8 @@
 
     def __init__(self):
         super(ApplicationsController, self).__init__()
-<<<<<<< HEAD
-=======
         self._register(["show-file"], self._show_file)
         self._register(["set-file"], self._set_file)
->>>>>>> 38dd8c1c
 
     def get_collection(self):
         return self._api.get_application_collection()
