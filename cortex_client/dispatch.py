--- conflicted
+++ resolved
@@ -43,12 +43,7 @@
     control.router.register(["environments"], EnvironmentsController())
     control.router.register(["hosts"], HostsController())
     control.router.register(["sync"], SyncController())
-<<<<<<< HEAD
     control.router.register(["changes"], ChangesController());
-    control.router.register(["files"], FilesController());
-=======
-    control.router.register(["cr", "changes"], ChangesController());
->>>>>>> 38dd8c1c
 
     # services
     control.router.register(["rendering"], RenderingController());
